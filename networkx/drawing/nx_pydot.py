"""
*****
Pydot
*****

Import and export NetworkX graphs in Graphviz dot format using pydot.

Either this module or nx_pygraphviz can be used to interface with graphviz.

See Also
--------
Pydot: http://code.google.com/p/pydot/
Graphviz:          http://www.research.att.com/sw/tools/graphviz/
DOT Language:  http://www.graphviz.org/doc/info/lang.html

"""
<<<<<<< HEAD
#    Copyright (C) 2004-2013 by
=======
#    Copyright (C) 2004-2011 by
>>>>>>> 367a820c
#    Aric Hagberg <hagberg@lanl.gov>
#    Dan Schult <dschult@colgate.edu>
#    Pieter Swart <swart@lanl.gov>
#    All rights reserved.
#    BSD license.

import os
import sys
import tempfile
import time

from networkx.utils import (
    open_file, get_fobj, make_str, default_opener
)
import networkx as nx
<<<<<<< HEAD
__author__ = """Aric Hagberg (aric.hagberg@gmail.com)"""
=======

__author__ = """Aric Hagberg (hagberg@lanl.gov)"""
>>>>>>> 367a820c
__all__ = ['write_dot', 'read_dot', 'graphviz_layout', 'pydot_layout',
           'to_pydot', 'from_pydot', 'draw_pydot']

DEFAULT_SHOW = True

@open_file(1, mode='w')
def write_dot(G, path):
    """Write NetworkX graph G to Graphviz dot format on path.

    Path can be a string or a file handle.
    """
    P=to_pydot(G)
    path.write(P.to_string())
    return

@open_file(0, mode='r')
def read_dot(path):
    """Return a NetworkX MultiGraph or MultiDiGraph from a dot file on path.

    Parameters
    ----------
    path : filename or file handle

    Returns
    -------
    G : NetworkX multigraph
        A MultiGraph or MultiDiGraph.

    Notes
    -----
    Use G=nx.Graph(nx.read_dot(path)) to return a Graph instead of a MultiGraph.
    """
<<<<<<< HEAD
    try:
        import pydot
    except ImportError:
        raise ImportError("read_dot() requires pydot",
                          "http://code.google.com/p/pydot/")

=======
    import pydot
>>>>>>> 367a820c
    data=path.read()
    P=pydot.graph_from_dot_data(data)
    return from_pydot(P)

def from_pydot(P):
    """Return a NetworkX graph from a Pydot graph.

    Parameters
    ----------
    P : Pydot graph
      A graph created with Pydot

    Returns
    -------
    G : NetworkX multigraph
        A MultiGraph or MultiDiGraph.

    Examples
    --------
    >>> K5=nx.complete_graph(5)
    >>> A=nx.to_pydot(K5)
    >>> G=nx.from_pydot(A) # return MultiGraph
    >>> G=nx.Graph(nx.from_pydot(A)) # make a Graph instead of MultiGraph

    """
    if P.get_strict(None): # pydot bug: get_strict() shouldn't take argument
        multiedges=False
    else:
        multiedges=True

    if P.get_type()=='graph': # undirected
        if multiedges:
            create_using=nx.MultiGraph()
        else:
            create_using=nx.Graph()
    else:
        if multiedges:
            create_using=nx.MultiDiGraph()
        else:
            create_using=nx.DiGraph()

    # assign defaults
    N=nx.empty_graph(0,create_using)
    N.name=P.get_name()

    # add nodes, attributes to N.node_attr
    for p in P.get_node_list():
        n=p.get_name().strip('"')
        if n in ('node','graph','edge'):
            continue
        N.add_node(n,**p.get_attributes())

    # add edges
    for e in P.get_edge_list():
        u=e.get_source().strip('"')
        v=e.get_destination().strip('"')
        attr=e.get_attributes()
        N.add_edge(u,v,**attr)

    # add default attributes for graph, nodes, edges
    N.graph['graph']=P.get_attributes()
    try:
        N.graph['node']=P.get_node_defaults()[0]
    except:# IndexError,TypeError:
        N.graph['node']={}
    try:
        N.graph['edge']=P.get_edge_defaults()[0]
    except:# IndexError,TypeError:
        N.graph['edge']={}
    return N

def filter_attrs(attrs, attr_type):
    """
    Helper function to keep only pydot supported attributes.

    All unsupported attributes are filtered out.

    Parameters
    ----------
<<<<<<< HEAD
    N : NetworkX graph
      A graph created with NetworkX
=======
    attrs : dict
        A dictionary of attributes.
    attr_type : str
        The type of attributes. Must be 'edge', 'graph', or 'node'.

    Returns
    -------
    d : dict
        The filtered attributes.

    """
    import pydot

    if attr_type == 'edge':
        accepted = pydot.EDGE_ATTRIBUTES
    elif attr_type == 'graph':
        accepted = pydot.GRAPH_ATTRIBUTES
    elif attr_type == 'node':
        accepted = pydot.NODE_ATTRIBUTES
    else:
        raise Exception("Invalid attr_type.")

    d = dict( [(k,v) for (k,v) in attrs.iteritems() if k in accepted] )
    return d

def to_pydot(G, raise_exceptions=True):
    """Return a pydot graph from a NetworkX graph G.

    All node names are converted to strings.  However, no preprocessing is
    performed on the edge/graph/node attribute values since some attributes
    need to be strings while other need to be floats. If pydot does not handle
    needed conversions, then your graph should be modified beforehand.

    Generally, the rule is:  If the attribute is a supported Graphviz
    attribute, then it will be added to the Pydot graph (and thus, assumed to
    be in the proper format for Graphviz).

    Parameters
    ----------
    G : NetworkX graph
        A graph created with NetworkX.
    raise_exceptions : bool
        If `True`, raise any exceptions.  Otherwise, the exception is ignored
        and the procedure continues.
>>>>>>> 367a820c

    Examples
    --------
    >>> G = nx.complete_graph(5)
    >>> G.add_edge(2, 10, color='red')
    >>> P = nx.to_pydot(G)

    """
    import pydot

    # Set Graphviz graph type.
    if G.is_directed():
        graph_type = 'digraph'
    else:
<<<<<<< HEAD
        graph_type='graph'
    strict=N.number_of_selfloops()==0 and not N.is_multigraph()

    name = N.graph.get('name')
    graph_defaults=N.graph.get('graph',{})
=======
        graph_type = 'graph'
    strict = G.number_of_selfloops() == 0 and not G.is_multigraph()

    # Create the Pydot graph.
    name = G.graph.get('name')
    graph_defaults = filter_attrs(G.graph, 'graph')
>>>>>>> 367a820c
    if name is None:
        P = pydot.Dot(graph_type=graph_type, strict=strict, **graph_defaults)
    else:
        P = pydot.Dot(name, graph_type=graph_type, strict=strict,
                      **graph_defaults)

    # Set default node attributes, if possible.
    node_defaults = filter_attrs(G.graph.get('node', {}), 'node')
    if node_defaults:
        try:
            P.set_node_defaults(**node_defaults)
        except:
            if raise_exceptions:
                raise

    # Set default edge attributes, if possible.
    edge_defaults = filter_attrs(G.graph.get('edge', {}), 'edge')
    if edge_defaults:
        # This adds a node called "edge" to the graph.
        try:
            P.set_edge_defaults(**edge_defaults)
        except:
            if raise_exceptions:
                raise

    # Add the nodes.
    for n,nodedata in G.nodes_iter(data=True):
        attrs = filter_attrs(nodedata, 'node')
        node = pydot.Node(make_str(n), **attrs)
        P.add_node(node)

    # Add the edges.
    if G.is_multigraph():
        for u,v,key,edgedata in G.edges_iter(data=True,keys=True):
            attrs = filter_attrs(edgedata, 'edge')
            uu, vv, kk = make_str(u), make_str(v), make_str(key)
            edge = pydot.Edge(uu, vv, key=kk, **attrs)
            P.add_edge(edge)
<<<<<<< HEAD

=======
>>>>>>> 367a820c
    else:
        for u,v,edgedata in G.edges_iter(data=True):
            attrs = filter_attrs(edgedata, 'edge')
            uu, vv = make_str(u), make_str(v)
            edge = pydot.Edge(uu, vv, **attrs)
            P.add_edge(edge)
    return P

<<<<<<< HEAD

def pydot_from_networkx(N):
    """Create a Pydot graph from a NetworkX graph."""
    from warnings import warn
    warn('pydot_from_networkx is replaced by to_pydot', DeprecationWarning)
    return to_pydot(N)

def networkx_from_pydot(D, create_using=None):
    """Create a NetworkX graph from a Pydot graph."""
    from warnings import warn
    warn('networkx_from_pydot is replaced by from_pydot',
         DeprecationWarning)
    return from_pydot(D)

def graphviz_layout(G,prog='neato',root=None, **kwds):
=======
def graphviz_layout(G, prog='neato', root=None, **kwds):
>>>>>>> 367a820c
    """Create node positions using Pydot and Graphviz.

    Returns a dictionary of positions keyed by node.

    Examples
    --------
    >>> G=nx.complete_graph(4)
    >>> pos=nx.graphviz_layout(G)
    >>> pos=nx.graphviz_layout(G,prog='dot')

    Notes
    -----
    This is a wrapper for pydot_layout.
    """
    return pydot_layout(G=G,prog=prog,root=root,**kwds)


def pydot_layout(G, prog='neato', root=None, **kwds):
    """Create node positions using Pydot and Graphviz.

    Returns a dictionary of positions keyed by node.

    Examples
    --------
    >>> G=nx.complete_graph(4)
    >>> pos=nx.pydot_layout(G)
    >>> pos=nx.pydot_layout(G,prog='dot')
<<<<<<< HEAD
=======

>>>>>>> 367a820c
    """
    try:
        import pydot
    except ImportError:
        raise ImportError('pydot_layout() requires pydot ',
                          'http://code.google.com/p/pydot/')

    P=to_pydot(G)
    if root is not None :
        P.set("root",make_str(root))

    D=P.create_dot(prog=prog)

    if D=="":  # no data returned
        print("Graphviz layout with %s failed"%(prog))
        print()
        print("To debug what happened try:")
        print("P=pydot_from_networkx(G)")
        print("P.write_dot(\"file.dot\")")
        print("And then run %s on file.dot"%(prog))
        return

    Q=pydot.graph_from_dot_data(D)

    node_pos={}
    for n in G.nodes():
        pydot_node = pydot.Node(make_str(n)).get_name().encode('utf-8')
        node=Q.get_node(pydot_node)

        if isinstance(node,list):
            node=node[0]
        pos=node.get_pos()[1:-1] # strip leading and trailing double quotes
        if pos != None:
            xx,yy=pos.split(",")
            node_pos[n]=(float(xx),float(yy))
    return node_pos


def safer_pydot_write(self, path, prog=None, format='raw'):
    """
    pydot.Dot.write() is not safe to use with temporary files since it
    requires a string be passed in for the filename.  We provide a modified
    version here.

    This was needed in Pydot 1.0.28.

    """
    if prog is None:
        prog = self.prog

    fobj, close = get_fobj(path, 'w+b')
    try:
        if format == 'raw':
            data = self.to_string()
            if isinstance(data, basestring):
                if not isinstance(data, unicode):
                    try:
                        data = unicode(data, 'utf-8')
                    except:
                        pass

            try:
                data = data.encode('utf-8')
            except:
                pass
            fobj.write(data)
        else:
            fobj.write(self.create(prog, format))
    finally:
        if close:
            fobj.close()

    return True


def draw_pydot(G, filename=None, format=None, prefix=None, suffix=None,
                  layout='dot', args=None, show=None):
    """Draws the graph G using pydot and graphviz.

    Parameters
    ----------
    G : graph
        A NetworkX graph object (e.g., Graph, DiGraph).

    filename : str, None, file object
        The name of the file to save the image to.  If None, save to a
        temporary file with the name:
             nx_PREFIX_RANDOMSTRING_SUFFIX.ext.
        File formats are inferred from the extension of the filename, when
        provided.  If the `format` parameter is not `None`, it overwrites any
        inferred value for the extension.

    format : str
        An output format. Note that not all may be available on every system
        depending on how Graphviz was built. If no filename is provided and
        no format is specified, then a 'png' image is created. Other values
        for `format` are:

            'canon', 'cmap', 'cmapx', 'cmapx_np', 'dia', 'dot',
            'fig', 'gd', 'gd2', 'gif', 'hpgl', 'imap', 'imap_np',
            'ismap', 'jpe', 'jpeg', 'jpg', 'mif', 'mp', 'pcl', 'pdf',
            'pic', 'plain', 'plain-ext', 'png', 'ps', 'ps2', 'svg',
            'svgz', 'vml', 'vmlz', 'vrml', 'vtx', 'wbmp', 'xdot', 'xlib'

    prefix : str | None
        If `filename` is None, we save to a temporary file.  The value of
        `prefix` will appear after 'nx_' but before random string
        and file extension. If None, then the graph name will be used.

    suffix : str | None
        If `filename` is None, we save to a temporary file.  The value of
        `suffix` will appear at after the prefix and random string but before
        the file extension. If None, then no suffix is used.

    layout : str
        The graphviz layout program.  Pydot is responsible for locating the
        binary. Common values for the layout program are:
            'neato','dot','twopi','circo','fdp','nop', 'wc','acyclic','gvpr',
            'gvcolor','ccomps','sccmap','tred'

    args : list
        Additional arguments to pass to the Graphviz layout program.
        This should be a list of strings.  For example, ['-s10', '-maxiter=10'].

    show : bool
        If `True`, then the image is displayed using the OS's default viewer
        after drawing it. If show equals 'ipynb', then the image is displayed
        inline for an IPython notebook.  If `None`, then the value of
        nxParams['pydot_show'] is used.  By default, it is set to `True`.

    """
    # Determine the output format
    if format is None:
        # grab extension from filename
        if filename is None:
            # default to png
            ext = 'png'
        else:
            ext = os.path.splitext(filename)[-1].lower()[1:]
    else:
        ext = format

    # Determine the "path" to be passed to pydot.Dot.write()
    if filename is None:
        if prefix is None:
            prefix = G.graph.get("name", '')

        if prefix:
            fn_prefix = "nx_{0}_".format(prefix)
        else:
            fn_prefix = "nx_"

        if suffix:
            fn_suffix = '_{0}.{1}'.format(suffix, ext)
        else:
            fn_suffix = '.{0}'.format(ext)

        fobj = tempfile.NamedTemporaryFile(prefix=fn_prefix,
                                           suffix=fn_suffix,
                                           delete=False)
        fname = fobj.name
        close = True
    else:
        fobj, close = get_fobj(filename, 'w+b')
        fname = fobj.name

    # Include additional command line arguments to the layout program.
    if args is None:
        args = []
        prog = layout
    else:
        args = list(args)
        prog = [layout] + args

    # Draw the image.
    G2 = to_pydot(G)
    safer_pydot_write(G2, fobj, prog=prog, format=ext)
    if close:
        fobj.close()

    if show is None:
        show = nx.nxParams['pydot_show']

    if show:
        if show == 'ipynb':
            from IPython.core.display import Image
            return Image(filename=fname, embed=True)
        else:
            default_opener(fname)
            if sys.platform == 'linux2':
                # necessary when opening many images in a row
                time.sleep(.5)

    return fname

# fixture for nose tests
def setup_module(module):
    from nose import SkipTest
    try:
        import pydot
        import dot_parser
    except:
        raise SkipTest("pydot not available")<|MERGE_RESOLUTION|>--- conflicted
+++ resolved
@@ -10,15 +10,11 @@
 See Also
 --------
 Pydot: http://code.google.com/p/pydot/
-Graphviz:          http://www.research.att.com/sw/tools/graphviz/
-DOT Language:  http://www.graphviz.org/doc/info/lang.html
+Graphviz: http://www.research.att.com/sw/tools/graphviz/
+DOT Language: http://www.graphviz.org/doc/info/lang.html
 
 """
-<<<<<<< HEAD
 #    Copyright (C) 2004-2013 by
-=======
-#    Copyright (C) 2004-2011 by
->>>>>>> 367a820c
 #    Aric Hagberg <hagberg@lanl.gov>
 #    Dan Schult <dschult@colgate.edu>
 #    Pieter Swart <swart@lanl.gov>
@@ -34,16 +30,10 @@
     open_file, get_fobj, make_str, default_opener
 )
 import networkx as nx
-<<<<<<< HEAD
+
 __author__ = """Aric Hagberg (aric.hagberg@gmail.com)"""
-=======
-
-__author__ = """Aric Hagberg (hagberg@lanl.gov)"""
->>>>>>> 367a820c
 __all__ = ['write_dot', 'read_dot', 'graphviz_layout', 'pydot_layout',
            'to_pydot', 'from_pydot', 'draw_pydot']
-
-DEFAULT_SHOW = True
 
 @open_file(1, mode='w')
 def write_dot(G, path):
@@ -72,16 +62,12 @@
     -----
     Use G=nx.Graph(nx.read_dot(path)) to return a Graph instead of a MultiGraph.
     """
-<<<<<<< HEAD
     try:
         import pydot
     except ImportError:
         raise ImportError("read_dot() requires pydot",
                           "http://code.google.com/p/pydot/")
 
-=======
-    import pydot
->>>>>>> 367a820c
     data=path.read()
     P=pydot.graph_from_dot_data(data)
     return from_pydot(P)
@@ -161,10 +147,6 @@
 
     Parameters
     ----------
-<<<<<<< HEAD
-    N : NetworkX graph
-      A graph created with NetworkX
-=======
     attrs : dict
         A dictionary of attributes.
     attr_type : str
@@ -209,7 +191,6 @@
     raise_exceptions : bool
         If `True`, raise any exceptions.  Otherwise, the exception is ignored
         and the procedure continues.
->>>>>>> 367a820c
 
     Examples
     --------
@@ -224,20 +205,13 @@
     if G.is_directed():
         graph_type = 'digraph'
     else:
-<<<<<<< HEAD
-        graph_type='graph'
-    strict=N.number_of_selfloops()==0 and not N.is_multigraph()
-
-    name = N.graph.get('name')
-    graph_defaults=N.graph.get('graph',{})
-=======
         graph_type = 'graph'
+
     strict = G.number_of_selfloops() == 0 and not G.is_multigraph()
 
     # Create the Pydot graph.
     name = G.graph.get('name')
     graph_defaults = filter_attrs(G.graph, 'graph')
->>>>>>> 367a820c
     if name is None:
         P = pydot.Dot(graph_type=graph_type, strict=strict, **graph_defaults)
     else:
@@ -276,10 +250,6 @@
             uu, vv, kk = make_str(u), make_str(v), make_str(key)
             edge = pydot.Edge(uu, vv, key=kk, **attrs)
             P.add_edge(edge)
-<<<<<<< HEAD
-
-=======
->>>>>>> 367a820c
     else:
         for u,v,edgedata in G.edges_iter(data=True):
             attrs = filter_attrs(edgedata, 'edge')
@@ -288,25 +258,7 @@
             P.add_edge(edge)
     return P
 
-<<<<<<< HEAD
-
-def pydot_from_networkx(N):
-    """Create a Pydot graph from a NetworkX graph."""
-    from warnings import warn
-    warn('pydot_from_networkx is replaced by to_pydot', DeprecationWarning)
-    return to_pydot(N)
-
-def networkx_from_pydot(D, create_using=None):
-    """Create a NetworkX graph from a Pydot graph."""
-    from warnings import warn
-    warn('networkx_from_pydot is replaced by from_pydot',
-         DeprecationWarning)
-    return from_pydot(D)
-
-def graphviz_layout(G,prog='neato',root=None, **kwds):
-=======
 def graphviz_layout(G, prog='neato', root=None, **kwds):
->>>>>>> 367a820c
     """Create node positions using Pydot and Graphviz.
 
     Returns a dictionary of positions keyed by node.
@@ -334,10 +286,7 @@
     >>> G=nx.complete_graph(4)
     >>> pos=nx.pydot_layout(G)
     >>> pos=nx.pydot_layout(G,prog='dot')
-<<<<<<< HEAD
-=======
-
->>>>>>> 367a820c
+
     """
     try:
         import pydot
